--- conflicted
+++ resolved
@@ -5,20 +5,11 @@
     clippy::upper_case_acronyms
 )]
 use crate::processes::{
-<<<<<<< HEAD
-    all_sample_hd::{HammingArgs, all_sample_hd_process},
-    all_sample_nt_diffs::{NTDiffsArgs, all_sample_nt_diffs_process},
-    find_chemistry::{FindChemArgs, find_chemistry_process},
-    plotter::{PlotterArgs, plotter_process},
-    positions_of_interest::{PositionsArgs, positions_of_interest_process},
-    variants_of_interest::{VariantsArgs, variants_of_interest_process},
-=======
+
     all_sample_hd::*, all_sample_nt_diffs::*, check_mira_version::*, find_chemistry::*, plotter::*,
-    positions_of_interest::*, variants_of_interest::*,
->>>>>>> 2a581731
+    positions_of_interest::*, variants_of_interest::*, prepare_mira_reports::*,
 };
 use clap::{Parser, Subcommand};
-use processes::prepare_mira_reports::{ReportsArgs, prepare_mira_reports_process};
 use zoe::prelude::OrFail;
 
 #[derive(Parser)]
@@ -43,13 +34,10 @@
     NTDiffs(NTDiffsArgs),
     /// Plotter
     Plotter(PlotterArgs),
-<<<<<<< HEAD
+    /// Check mira version
+    CheckMiraVersion(MiraVersionArgs),
     /// Prepare MIRA report
     PrepareMiraReports(ReportsArgs),
-=======
-    /// Check mira version
-    CheckMiraVersion(MiraVersionArgs),
->>>>>>> 2a581731
 }
 
 fn main() {
@@ -72,9 +60,6 @@
         }
         Commands::NTDiffs(cmd_args) => all_sample_nt_diffs_process(&cmd_args),
         Commands::Plotter(cmd_args) => {
-<<<<<<< HEAD
-            plotter_process(cmd_args).unwrap_or_else(|_| panic!("{module}::Plotter"));
-=======
             plotter_process(cmd_args).unwrap_or_else(|_| panic!("{module}::Plotter"))
         }
         Commands::CheckMiraVersion(cmd_args) => {
@@ -83,7 +68,6 @@
         _ => {
             eprintln!("mira-oxide: unrecognized command {:?}", args.command);
             std::process::exit(1)
->>>>>>> 2a581731
         }
         Commands::PrepareMiraReports(cmd_args) => prepare_mira_reports_process(&cmd_args)
             .unwrap_or_else(|e| panic!("{module}::PrepareMiraReports: {e}")),

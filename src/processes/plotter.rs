#![allow(clippy::cast_precision_loss, clippy::struct_excessive_bools)]
use clap::Parser;
use csv::ReaderBuilder;
use glob::glob;
use plotly::{
    Layout, Plot, Sankey, Scatter,
    common::{Mode, Title},
    configuration::{ImageButtonFormats, ToImageButtonOptions},
    layout::{Axis, GridPattern, LayoutGrid},
};
use std::{
    collections::HashMap,
    error::Error,
    fs::File,
    io::{BufRead, BufReader},
    path::{Path, PathBuf},
};

// Add this function to generate consistent colors for segment names
fn get_segment_color(segment_name: &str) -> &'static str {
    // This ensures the same segment always gets the same color across all plots
    // Check if segment_name contains any of our known segment identifiers
    if segment_name.contains("PB2") {
        "#3366CC" // blue
    } else if segment_name.contains("PB1") {
        "#DC3912" // red
    } else if segment_name.contains("PA") {
        "#FF9900" // orange
    } else if segment_name.contains("HA") {
        "#109618" // green
    } else if segment_name.contains("NP") {
        "#990099" // purple
    } else if segment_name.contains("NA") {
        "#3B3EAC" // indigo
    } else if segment_name.contains("MP") {
        "#0099C6" // cyan
    } else if segment_name.contains("NS") {
        "#DD4477" // pink
    } else {
        // For any other segments, use a hash of the segment name to pick a color
        let hash = segment_name
            .bytes()
            .fold(0u32, |acc, b| acc.wrapping_add(u32::from(b)));
        match hash % 10 {
            0 => "#3366CC", // blue
            1 => "#DC3912", // red
            2 => "#FF9900", // orange
            3 => "#109618", // green
            4 => "#990099", // purple
            5 => "#3B3EAC", // indigo
            6 => "#0099C6", // cyan
            7 => "#DD4477", // pink
            8 => "#66AA00", // lime
            _ => "#B82E2E", // dark red
        }
    }
}

#[derive(Debug, Parser)]
#[command(version, about = "Generate plotly plots for IRMA output")]
pub struct PlotterArgs {
    #[arg(short = 'i', long, help = "Required")]
    irma_dir: PathBuf,

    #[arg(
        short = 'c',
        long,
        default_value_t = false,
        help = "Generate one coverage plot with all segments (Default: false)"
    )]
    coverage: bool,

    #[arg(
        short = 's',
        long,
        default_value_t = false,
        help = "Generate segmented coverage subplots, including minor variant annotation (Default: false)"
    )]
    coverage_seg: bool,

    #[arg(
        short = 'r',
        long,
        default_value_t = false,
        help = "Generate read assignment sankey diagram (Default: false)"
    )]
    read_flow: bool,

    #[arg(
        short = 'd',
        long,
        default_value_t = false,
        help = "Output plots immediately to browser (Default: false)"
    )]
    display: bool,

    #[arg(
        short = 't',
        long,
        default_value_t = false,
        help = "Output inline html to stdout (Default: false)"
    )]
    inline_html: bool,

    #[arg(
        short = 'o',
        long,
        help = "Output standalone HTML file path (Optional)"
    )]
    output: Option<PathBuf>,
}

fn generate_plot_coverage(input_directory: &Path) -> Result<Plot, Box<dyn Error>> {
    // Create a Plotly plot
    let mut plot = Plot::new();

    // Iterate over all coverage files in the input directory
    for entry in glob(&format!(
        "{}/tables/*coverage.txt",
        input_directory.display()
    ))? {
        match entry {
            Ok(path) => {
                // Open the CSV file
                let file = File::open(&path)?;

                // Create a CSV reader
                let mut rdr = ReaderBuilder::new().delimiter(b'\t').from_reader(file);

                // Vectors to store the data
                let mut x_values = Vec::new();
                let mut y_values = Vec::new();

                // Read the CSV file
                for result in rdr.records() {
                    let record = result?;
                    let x: u32 = record[1].parse()?;
                    let y: u32 = record[2].parse()?;
                    x_values.push(x);
                    y_values.push(y);
                }

                // Extract segment name
                let segment_name = path
                    .file_name()
                    .unwrap()
                    .to_str()
                    .unwrap()
                    .split('-')
                    .next()
                    .unwrap();

                // Get color for this segment
                let segment_color = get_segment_color(segment_name);

                // Create a trace for the current CSV file with consistent color
                let trace = Scatter::new(x_values, y_values)
                    .mode(Mode::Lines)
                    .name(segment_name)
                    .line(plotly::common::Line::new().color(segment_color));

                plot.add_trace(trace);
            }
            Err(e) => eprintln!("Error reading file: {e}",),
        }
    }

    // Set the figure title
    let layout = Layout::new()
        .title(format!(
            "Coverage | {}",
            input_directory
                .file_name()
                .unwrap()
                .to_str()
                .unwrap()
                .split('-')
                .next()
                .unwrap()
        ))
        .x_axis(Axis::new().title(Title::with_text("Position")))
        .y_axis(Axis::new().title(Title::with_text("Coverage")));
    plot.set_layout(layout);

    // Apply configuration to plot
    plot.set_configuration(
        plotly::Configuration::new()
            .responsive(true)
            .display_logo(false)
            .fill_frame(true)
            .to_image_button_options(
                ToImageButtonOptions::new()
                    .format(ImageButtonFormats::Svg)
                    .filename("coverage_plot"),
            ),
    );

    Ok(plot)
}

<<<<<<< HEAD
#[allow(clippy::type_complexity)]
=======
>>>>>>> a00c558e
fn generate_plot_coverage_seg(input_directory: &Path) -> Result<Plot, Box<dyn Error>> {
    // Init a Plotly plot
    let mut plot = Plot::new();

    // Track number of files for subplot layout
    let mut file_paths = Vec::new();

    // First, count files and collect paths
<<<<<<< HEAD
    for path in (glob(&format!(
        "{}/tables/*coverage.txt",
        input_directory.display()
    ))?)
    .flatten()
    {
=======
    let tmp = glob(&format!(
        "{}/tables/*coverage.txt",
        input_directory.display()
    ))?;
    for path in tmp.flatten() {
>>>>>>> a00c558e
        //file_count += 1;
        file_paths.push(path);
    }

    // Calculate grid dimensions for subplots
    let rows = 4; //((file_count + 2) as f64).sqrt().ceil() as usize;
    let cols = 2; //(file_count + rows - 1) / rows; // Ceiling division

    // Load variant data into a HashMap keyed by segment name
<<<<<<< HEAD
    // TODO: consider a struct with named fields
=======
    // todo: fix this type
    #[allow(clippy::type_complexity)]
>>>>>>> a00c558e
    let mut variants_data: HashMap<String, Vec<(u32, String, String, u32, u32, f32)>> =
        HashMap::new();

    // Look for variant files with matching prefixes in the directory
<<<<<<< HEAD
    for variant_path in (glob(&format!(
        "{}/tables/*variants.txt",
        input_directory.display()
    ))?)
    .flatten()
    {
=======
    let tmp1 = glob(&format!(
        "{}/tables/*variants.txt",
        input_directory.display()
    ))?;
    let tmp2 = tmp1;
    for variant_path in tmp2.flatten() {
>>>>>>> a00c558e
        let file = File::open(&variant_path)?;

        // Create a TSV reader
        let mut rdr = ReaderBuilder::new()
            .delimiter(b'\t')
            .has_headers(true)
            .from_reader(file);

        for result in rdr.records() {
            let record = result?;
            if record.len() >= 8 {
                let segment_name = record[0].to_string();
                let position: u32 = record[1].parse()?;
                let consensus_allele: String = record[3].to_string();
                let minority_allele: String = record[4].to_string();
                let consensus_count: u32 = record[5].parse()?;
                let minority_count: u32 = record[6].parse()?;
                let minority_frequency: f32 = record[8].parse()?;

                variants_data.entry(segment_name).or_default().push((
                    position,
                    consensus_allele,
                    minority_allele,
                    consensus_count,
                    minority_count,
                    minority_frequency,
                ));
            }
        }
    }

    // Process each file and create a subplot
    for (idx, path) in file_paths.iter().enumerate() {
        // Extract segment name from file path
        let segment_name = path
            .file_name()
            .unwrap_or_default()
            .to_str()
            .unwrap_or("Unknown")
            .split('-')
            .next()
            .unwrap_or("Unknown")
            .to_string();

        // Get color for this segment
        let segment_color = get_segment_color(&segment_name);

        // Open the CSV file
        let file = File::open(path)?;

        // Create a CSV reader
        let mut rdr = ReaderBuilder::new()
            .delimiter(b'\t')
            .has_headers(true)
            .from_reader(file);

        // Vectors to store the data
        let mut x_values = Vec::new();
        let mut y_values = Vec::new();

        // Read the CSV file
        for result in rdr.records() {
            let record = result?;
            let x: u32 = record[1].parse()?;
            let y: u32 = record[2].parse()?;
            x_values.push(x);
            y_values.push(y);
        }

        // Create a trace for the current CSV file with consistent color
        let trace = Scatter::new(x_values, y_values.clone())
            .mode(Mode::Lines)
            .name(&segment_name)
            .line(plotly::common::Line::new().color(segment_color))
            .hover_template("<b>Position:</b> %{x}<br><b>Coverage:</b> %{y}<br>")
            .show_legend(false);

        // Calculate row and column for this subplot (1-indexed)
        let row = idx / cols + 1;
        let col = idx % cols + 1;

        let xaxis = if col == 1 && row == 1 {
            "x".to_string()
        } else {
            format!("x{}", col + (row - 1) * cols)
        };

        let yaxis = if col == 1 && row == 1 {
            "y".to_string()
        } else {
            format!("y{}", col + (row - 1) * cols)
        };

        let trace = trace.x_axis(&xaxis).y_axis(&yaxis);

        // Add trace to plot
        plot.add_trace(trace);

        // Add variant data as scatter traces if we have data for this segment
        if let Some(variants) = variants_data.get(&segment_name) {
            // Collect positions and values for consensus and minority traces
            let mut variant_positions: Vec<u32> = Vec::new();
            let mut consensus_values: Vec<u32> = Vec::new();
            let mut minority_values: Vec<u32> = Vec::new();
            let mut hover_texts: Vec<String> = Vec::new();

            for &(
                position,
                ref consensus_allele,
                ref minority_allele,
                consensus_count,
                minority_count,
                minority_frequency,
            ) in variants
            {
                variant_positions.push(position);
                consensus_values.push(consensus_count + minority_count); // Total height
                minority_values.push(minority_count);
                hover_texts.push(format!(
                    "<b>Position:</b> {}<br><br><b>Consensus Allele:</b> {}<br><b>Consensus Count:</b> {}<br><br><b>Minority Allele:</b> {}<br><b>Minority Count:</b> {}<br><b>Minority Frequency:</b> {:.2}%<br><br><b>Total:</b> {}",
                    position, consensus_allele, consensus_count, minority_allele, minority_count, minority_frequency * 100.0, consensus_count + minority_count
                ));
            }

            // Create trace for minority values with consistent color (but with transparency)
            let minority_trace = Scatter::new(variant_positions, minority_values)
                .mode(Mode::Markers)
                .name(&segment_name)
                .marker(
                    plotly::common::Marker::new()
                        .color(segment_color)
                        .opacity(0.5)
                        .size(15)
                        .symbol(plotly::common::MarkerSymbol::TriangleUp),
                )
                .text_array(hover_texts)
                .x_axis(&xaxis)
                .y_axis(&yaxis)
                .show_legend(false);

            // Add variant traces to plot
            plot.add_trace(minority_trace);
        }
    }

    // Configure subplot layout
    // Create a base layout first
    let mut layout = Layout::new()
        .grid(
            LayoutGrid::new()
                .rows(rows)
                .columns(cols)
                .pattern(GridPattern::Independent),
        )
        .title(format!(
            "Segment Coverage | {}",
            input_directory
                .file_name()
                .unwrap_or_default()
                .to_str()
                .unwrap_or("Unknown")
        ));

    // Add annotations for each segment title
    let mut annotations = Vec::new();
    for (idx, path) in file_paths.iter().enumerate() {
        let ctype: Vec<&str> = path
            .file_name()
            .unwrap_or_default()
            .to_str()
            .unwrap_or("Unknown")
            .split('-')
            .next()
            .unwrap_or("Unknown")
            .split('_')
            .collect();
        let segment_name = ctype[1];
        /* .file_name()
        .unwrap_or_default()
        .to_str()
        .unwrap_or("Unknown")
        .split('-')
        .next()
        .unwrap_or("Unknown")
        .split('_')
        .next()
        .unwrap_or("Unknown")
        .next()
        .unwrap_or("Unknown");
        */
        let row = idx / cols;
        let col = idx % cols;

        // Calculate position for annotation (centered above each subplot)
        annotations.push(
            plotly::layout::Annotation::new()
                .text(segment_name)
                .x_ref("paper")
                .y_ref("paper")
                //.x((col as f64 + 0.5) / cols as f64)
                .x(match col {
                    0 => 0.2,
                    1 => 0.8,
                    _ => (col as f64 + 0.5) / cols as f64, // fallback formula for other columns
                })
                .y(match row {
                    0 => 1.0,
                    1 => 0.78,
                    2 => 0.48,
                    3 => 0.18,
                    _ => (row as f64 + 0.5) / rows as f64, // fallback formula for other rows
                })
                .font(
                    plotly::common::Font::new()
                        .size(22)
                        .color(get_segment_color(segment_name)),
                )
                .show_arrow(false),
        );
    }

    // Add annotations to layout
    layout = layout.annotations(annotations);

    plot.set_layout(layout);

    // Apply configuration to plot
    plot.set_configuration(
        plotly::Configuration::new()
            .responsive(true)
            .display_logo(false)
            .fill_frame(true)
            .to_image_button_options(
                ToImageButtonOptions::new()
                    .format(ImageButtonFormats::Svg)
                    .filename("coverage_plot"),
            ),
    );

    Ok(plot)
}

<<<<<<< HEAD
// TO DO: fix colors for Sankey diagram, abstract parts of this
#[allow(clippy::too_many_lines)]
=======
// TO DO: fix colors for Sankey diagram
>>>>>>> a00c558e
fn generate_sankey_plot(input_directory: &Path) -> Result<Plot, Box<dyn Error>> {
    // Path to READ_COUNTS.txt
    let read_counts_path = input_directory.join("tables").join("READ_COUNTS.txt");

    // Check if file exists
    if !read_counts_path.exists() {
        return Err(format!(
            "READ_COUNTS.txt not found at {}",
            read_counts_path.display()
        )
        .into());
    }

    // Open and read the file
    let file = File::open(read_counts_path)?;
    let reader = BufReader::new(file);

    // Data structures for Sankey diagram
    let mut node_labels = Vec::new();
    let mut node_colors = Vec::new();
    let mut source_indices = Vec::new();
    let mut target_indices = Vec::new();
    let mut values = Vec::new();
    let mut node_map = HashMap::new();

    // Skip the header line
    let mut lines = reader.lines();
    if let Some(Ok(_)) = lines.next() {
        // Header skipped
    }

    // Process data and build node map first
    let mut records = Vec::new();
<<<<<<< HEAD
    for line in lines.map_while(Result::ok) {
        let parts: Vec<&str> = line.split('\t').collect();
        if parts.len() >= 3 {
            let record = parts[0];
            let reads: u32 = parts[1].parse().unwrap_or(0);

            // Skip "NA" values and 0 reads
            if parts[1] != "NA" && reads > 0 {
                records.push((record.to_string(), reads));
=======

    lines.for_each(|line| {
        if let Ok(line) = line {
            let parts: Vec<&str> = line.split('\t').collect();
            if parts.len() >= 3 {
                let record = parts[0];
                let reads: u32 = parts[1].parse().unwrap_or(0);

                // Skip "NA" values and 0 reads
                if parts[1] != "NA" && reads > 0 {
                    records.push((record.to_string(), reads));
                }
>>>>>>> a00c558e
            }
        }
    });

    // Add initial nodes
    add_node(
        "Initial Reads",
        &mut node_labels,
        &mut node_map,
        &mut node_colors,
        "#3366CC",
    );
    add_node(
        "Pass QC",
        &mut node_labels,
        &mut node_map,
        &mut node_colors,
        "#109618",
    ); // green
    add_node(
        "Fail QC",
        &mut node_labels,
        &mut node_map,
        &mut node_colors,
        "#990099",
    ); // purple
    add_node(
        "No Match",
        &mut node_labels,
        &mut node_map,
        &mut node_colors,
        "#3B3EAC",
    ); // indigo
    add_node(
        "Alt Match",
        &mut node_labels,
        &mut node_map,
        &mut node_colors,
        "#0099C6",
    ); // cyan
    // Process records to create nodes and links
    let mut _initial_reads = 0;
    let mut pass_qc = 0;
    let mut fail_qc = 0;
    let mut no_match = 0;
    let mut chi_alt_reads = 0;
    let mut primary_match_sum = 0;
    let mut four_segments: Vec<(String, u32)> = Vec::new();

    for (record, reads) in &records {
        match record.as_str() {
            "1-initial" => _initial_reads = *reads,
            "2-failQC" => fail_qc = *reads,
            "2-passQC" => pass_qc = *reads,
            "3-nomatch" => no_match = *reads,
            "3-chimeric" | "3-altmatch" => chi_alt_reads += *reads,
            _ => {
                if let Some(stripped) = record.strip_prefix("4-") {
                    primary_match_sum += *reads;
<<<<<<< HEAD
                    let segment = stripped.to_string();
                    four_segments.push((segment, *reads));
=======
                    four_segments.push((stripped.to_string(), *reads))
>>>>>>> a00c558e
                }
            }
        }
    }

    // Add Primary Match node if needed
    if primary_match_sum > 0 {
        add_node(
            "Primary Match",
            &mut node_labels,
            &mut node_map,
            &mut node_colors,
            "#66AA00", // lime
        );
        // Link from Pass QC to Primary Match
        source_indices.push(node_map["Pass QC"]);
        target_indices.push(node_map["Primary Match"]);
        values.push(primary_match_sum);
    }

    // Now add 4- segment nodes and links from Primary Match
    for (segment, reads) in four_segments {
        let segment_color = get_segment_color(&segment);
        add_node(
            &segment,
            &mut node_labels,
            &mut node_map,
            &mut node_colors,
            segment_color,
        );
        // Link from Primary Match to this segment
        source_indices.push(node_map["Primary Match"]);
        target_indices.push(node_map[&segment]);
        values.push(reads);
    }

    // Now process 5- records as before
    for (record, reads) in &records {
<<<<<<< HEAD
        if let Some(stripped) = record.strip_prefix("5-") {
            let segment = stripped.to_string();
            let segment_color = get_segment_color(&segment);
=======
        if let Some(segment) = record.strip_prefix("5-") {
            let segment_color = get_segment_color(segment);
>>>>>>> a00c558e
            add_node(
                segment,
                &mut node_labels,
                &mut node_map,
                &mut node_colors,
                segment_color,
            );
            source_indices.push(node_map["Alt Match"]);
            target_indices.push(node_map[segment]);
            values.push(*reads);
        }
    }

    // Link: Initial -> Fail QC
    if fail_qc > 0 {
        source_indices.push(node_map["Initial Reads"]);
        target_indices.push(node_map["Fail QC"]);
        values.push(fail_qc);
    }
    // Link: Initial -> Pass QC
    if pass_qc > 0 {
        source_indices.push(node_map["Initial Reads"]);
        target_indices.push(node_map["Pass QC"]);
        values.push(pass_qc);
    }

    // Link: Pass QC -> alt match
    if chi_alt_reads > 0 {
        source_indices.push(node_map["Pass QC"]);
        target_indices.push(node_map["Alt Match"]);
        values.push(chi_alt_reads);
    }
    // Link: Pass QC -> No Match
    if no_match > 0 {
        source_indices.push(node_map["Pass QC"]);
        target_indices.push(node_map["No Match"]);
        values.push(no_match);
    }

    // Prepare Sankey plot
    let mut plot = Plot::new();

    // Create Sankey trace
    let node_labels_refs: Vec<&str> = node_labels
        .iter()
        .map(std::string::String::as_str)
        .collect();

    // Explicitly define x and y positions for each node
    let n = node_labels.len();
    let mut x = vec![0.0; n];
    let mut y = vec![0.0; n];
    // Assign positions for the first five nodes (Initial Reads, Pass QC, Fail QC, No Match, Alt Match)
    // Remaining nodes (segments) are stacked vertically in the last column
    let mut seg_idx = 0;
    for (i, label) in node_labels.iter().enumerate() {
        match label.as_str() {
            "Initial Reads" => {
                x[i] = 0.0;
                y[i] = 0.5;
            }
            "Pass QC" => {
                x[i] = 0.2;
                y[i] = 0.2;
            }
            "Fail QC" => {
                x[i] = 0.2;
                y[i] = 0.1;
            }
            "No Match" => {
                x[i] = 0.4;
                y[i] = 0.2;
            }
            "Alt Match" => {
                x[i] = 0.4;
                y[i] = 0.8;
            }
            "Primary Match" => {
                x[i] = 0.4;
                y[i] = 0.5;
            }
            _ => {
                // Segment nodes: stack vertically in last column
                x[i] = 0.7;
                y[i] = 0.1 + 0.8 * f64::from(seg_idx) / ((n - 5).max(1) as f64);
                seg_idx += 1;
            }
        }
    }

    let sankey = Sankey::new()
        .node(
            plotly::sankey::Node::new()
                .label(node_labels_refs)
                .x(x)
                .y(y)
                .pad(15)
                .thickness(20)
                .line(plotly::sankey::Line::new().color("black"))
                .hover_template("<b>%{label}</b><br>%{value} reads")
                .hover_info(plotly::common::HoverInfo::Name),
        )
        .link(
            plotly::sankey::Link::new()
                .source(source_indices)
                .target(target_indices)
                .value(values)
                //.color(vec!["rgba(0,0,0,0.2)"; values.len()])
                //.hover_info("all")
                .hover_info(plotly::common::HoverInfo::None),
        )
        .arrangement(plotly::sankey::Arrangement::Snap);

    plot.add_trace(sankey);

    // Set layout
    let layout = Layout::new()
        .title(format!(
            "Read Assignment | {}",
            input_directory
                .file_name()
                .unwrap_or_default()
                .to_str()
                .unwrap_or("Unknown")
        ))
        .auto_size(true);

    plot.set_layout(layout);

    // Apply configuration
    plot.set_configuration(
        plotly::Configuration::new()
            .responsive(true)
            .display_logo(false)
            .fill_frame(true)
            .to_image_button_options(
                ToImageButtonOptions::new()
                    .format(ImageButtonFormats::Svg)
                    .filename(&format!(
                        "{}_read_flow",
                        input_directory
                            .file_name()
                            .unwrap_or_default()
                            .to_str()
                            .unwrap_or("Unknown")
                    )),
            ),
    );

    Ok(plot)
}

// Helper function to add node and maintain the node map
fn add_node(
    name: &str,
    labels: &mut Vec<String>,
    node_map: &mut HashMap<String, usize>,
    colors: &mut Vec<String>,
    color: &str,
) {
    if !node_map.contains_key(name) {
        let idx = labels.len();
        node_map.insert(name.to_string(), idx);
        labels.push(name.to_string());
        colors.push(color.to_string());
    }
}

pub fn plotter_process(args: PlotterArgs) -> Result<(), Box<dyn Error>> {
    // Check for correct number of arguments
    //let args = PlotterArgs::parse();

    // Get the input directory and output file path from the command line arguments
    let input_directory = args.irma_dir;
    let output_html_file = args.output;

    // Generate coverage plot if specified
    if args.coverage {
        let plot = generate_plot_coverage(&input_directory)?;

        // Save the plot as an HTML file if output path is provided
        if let Some(optional_file) = &output_html_file {
            plot.write_html(optional_file);
        }

        // Show the plot if specified
        if args.display {
            plot.show();
        }

        // If inline HTML is requested, print the HTML to stdout
        if args.inline_html {
            println!("{}", plot.to_inline_html(None));
        }
    }

    // Generate segmented coverage subplots if specified
    if args.coverage_seg {
        let plot = generate_plot_coverage_seg(&input_directory)?;

        // Save the plot as an HTML file if output path is provided
        if let Some(optional_file) = &output_html_file {
            // Add "_seg" suffix to the filename to distinguish from regular coverage plot
            let seg_file = optional_file.with_file_name(format!(
                "{}_seg{}",
                optional_file
                    .file_stem()
                    .unwrap_or_default()
                    .to_string_lossy(),
                optional_file
                    .extension()
                    .map_or_else(String::new, |ext| format!(".{}", ext.to_string_lossy()))
            ));
            plot.write_html(seg_file);
        }

        // Show the plot if specified
        if args.display {
            plot.show();
        }
        // If inline HTML is requested, print the HTML to stdout
        if args.inline_html {
            println!("{}", plot.to_inline_html(None));
        }
    }

    // Generate read flow sankey diagram if specified
    if args.read_flow {
        let plot = generate_sankey_plot(&input_directory)?;

        // Save the plot as an HTML file if output path is provided
        if let Some(optional_file) = &output_html_file {
            let flow_file = optional_file.with_file_name(format!(
                "{}_read_assignment{}",
                optional_file
                    .file_stem()
                    .unwrap_or_default()
                    .to_string_lossy(),
                optional_file
                    .extension()
                    .map_or_else(String::new, |ext| format!(".{}", ext.to_string_lossy()))
            ));
            plot.write_html(flow_file);
        }

        // Show the plot if specified
        if args.display {
            plot.show();
        }
        // If inline HTML is requested, print the HTML to stdout
        if args.inline_html {
            println!("{}", plot.to_inline_html(None));
        }
    }

    Ok(())
}<|MERGE_RESOLUTION|>--- conflicted
+++ resolved
@@ -2,6 +2,19 @@
 use clap::Parser;
 use csv::ReaderBuilder;
 use glob::glob;
+use plotly::{
+    Layout, Plot, Sankey, Scatter,
+    common::{Mode, Title},
+    configuration::{ImageButtonFormats, ToImageButtonOptions},
+    layout::{Axis, GridPattern, LayoutGrid},
+};
+use std::{
+    collections::HashMap,
+    error::Error,
+    fs::File,
+    io::{BufRead, BufReader},
+    path::{Path, PathBuf},
+};
 use plotly::{
     Layout, Plot, Sankey, Scatter,
     common::{Mode, Title},
@@ -111,6 +124,7 @@
 }
 
 fn generate_plot_coverage(input_directory: &Path) -> Result<Plot, Box<dyn Error>> {
+fn generate_plot_coverage(input_directory: &Path) -> Result<Plot, Box<dyn Error>> {
     // Create a Plotly plot
     let mut plot = Plot::new();
 
@@ -167,6 +181,7 @@
 
     // Set the figure title
     let layout = Layout::new()
+        .title(format!(
         .title(format!(
             "Coverage | {}",
             input_directory
@@ -198,10 +213,7 @@
     Ok(plot)
 }
 
-<<<<<<< HEAD
 #[allow(clippy::type_complexity)]
-=======
->>>>>>> a00c558e
 fn generate_plot_coverage_seg(input_directory: &Path) -> Result<Plot, Box<dyn Error>> {
     // Init a Plotly plot
     let mut plot = Plot::new();
@@ -210,20 +222,12 @@
     let mut file_paths = Vec::new();
 
     // First, count files and collect paths
-<<<<<<< HEAD
     for path in (glob(&format!(
         "{}/tables/*coverage.txt",
         input_directory.display()
     ))?)
     .flatten()
     {
-=======
-    let tmp = glob(&format!(
-        "{}/tables/*coverage.txt",
-        input_directory.display()
-    ))?;
-    for path in tmp.flatten() {
->>>>>>> a00c558e
         //file_count += 1;
         file_paths.push(path);
     }
@@ -233,33 +237,24 @@
     let cols = 2; //(file_count + rows - 1) / rows; // Ceiling division
 
     // Load variant data into a HashMap keyed by segment name
-<<<<<<< HEAD
     // TODO: consider a struct with named fields
-=======
-    // todo: fix this type
-    #[allow(clippy::type_complexity)]
->>>>>>> a00c558e
     let mut variants_data: HashMap<String, Vec<(u32, String, String, u32, u32, f32)>> =
         HashMap::new();
 
     // Look for variant files with matching prefixes in the directory
-<<<<<<< HEAD
     for variant_path in (glob(&format!(
         "{}/tables/*variants.txt",
         input_directory.display()
     ))?)
     .flatten()
     {
-=======
-    let tmp1 = glob(&format!(
-        "{}/tables/*variants.txt",
-        input_directory.display()
-    ))?;
-    let tmp2 = tmp1;
-    for variant_path in tmp2.flatten() {
->>>>>>> a00c558e
         let file = File::open(&variant_path)?;
 
+        // Create a TSV reader
+        let mut rdr = ReaderBuilder::new()
+            .delimiter(b'\t')
+            .has_headers(true)
+            .from_reader(file);
         // Create a TSV reader
         let mut rdr = ReaderBuilder::new()
             .delimiter(b'\t')
@@ -276,7 +271,25 @@
                 let consensus_count: u32 = record[5].parse()?;
                 let minority_count: u32 = record[6].parse()?;
                 let minority_frequency: f32 = record[8].parse()?;
-
+        for result in rdr.records() {
+            let record = result?;
+            if record.len() >= 8 {
+                let segment_name = record[0].to_string();
+                let position: u32 = record[1].parse()?;
+                let consensus_allele: String = record[3].to_string();
+                let minority_allele: String = record[4].to_string();
+                let consensus_count: u32 = record[5].parse()?;
+                let minority_count: u32 = record[6].parse()?;
+                let minority_frequency: f32 = record[8].parse()?;
+
+                variants_data.entry(segment_name).or_default().push((
+                    position,
+                    consensus_allele,
+                    minority_allele,
+                    consensus_count,
+                    minority_count,
+                    minority_frequency,
+                ));
                 variants_data.entry(segment_name).or_default().push((
                     position,
                     consensus_allele,
@@ -386,6 +399,7 @@
             let minority_trace = Scatter::new(variant_positions, minority_values)
                 .mode(Mode::Markers)
                 .name(&segment_name)
+                .name(&segment_name)
                 .marker(
                     plotly::common::Marker::new()
                         .color(segment_color)
@@ -412,6 +426,7 @@
                 .columns(cols)
                 .pattern(GridPattern::Independent),
         )
+        .title(format!(
         .title(format!(
             "Segment Coverage | {}",
             input_directory
@@ -500,12 +515,8 @@
     Ok(plot)
 }
 
-<<<<<<< HEAD
 // TO DO: fix colors for Sankey diagram, abstract parts of this
 #[allow(clippy::too_many_lines)]
-=======
-// TO DO: fix colors for Sankey diagram
->>>>>>> a00c558e
 fn generate_sankey_plot(input_directory: &Path) -> Result<Plot, Box<dyn Error>> {
     // Path to READ_COUNTS.txt
     let read_counts_path = input_directory.join("tables").join("READ_COUNTS.txt");
@@ -539,7 +550,6 @@
 
     // Process data and build node map first
     let mut records = Vec::new();
-<<<<<<< HEAD
     for line in lines.map_while(Result::ok) {
         let parts: Vec<&str> = line.split('\t').collect();
         if parts.len() >= 3 {
@@ -549,23 +559,9 @@
             // Skip "NA" values and 0 reads
             if parts[1] != "NA" && reads > 0 {
                 records.push((record.to_string(), reads));
-=======
-
-    lines.for_each(|line| {
-        if let Ok(line) = line {
-            let parts: Vec<&str> = line.split('\t').collect();
-            if parts.len() >= 3 {
-                let record = parts[0];
-                let reads: u32 = parts[1].parse().unwrap_or(0);
-
-                // Skip "NA" values and 0 reads
-                if parts[1] != "NA" && reads > 0 {
-                    records.push((record.to_string(), reads));
-                }
->>>>>>> a00c558e
-            }
-        }
-    });
+            }
+        }
+    }
 
     // Add initial nodes
     add_node(
@@ -621,13 +617,10 @@
             "3-chimeric" | "3-altmatch" => chi_alt_reads += *reads,
             _ => {
                 if let Some(stripped) = record.strip_prefix("4-") {
+                if let Some(stripped) = record.strip_prefix("4-") {
                     primary_match_sum += *reads;
-<<<<<<< HEAD
                     let segment = stripped.to_string();
                     four_segments.push((segment, *reads));
-=======
-                    four_segments.push((stripped.to_string(), *reads))
->>>>>>> a00c558e
                 }
             }
         }
@@ -666,14 +659,9 @@
 
     // Now process 5- records as before
     for (record, reads) in &records {
-<<<<<<< HEAD
         if let Some(stripped) = record.strip_prefix("5-") {
             let segment = stripped.to_string();
             let segment_color = get_segment_color(&segment);
-=======
-        if let Some(segment) = record.strip_prefix("5-") {
-            let segment_color = get_segment_color(segment);
->>>>>>> a00c558e
             add_node(
                 segment,
                 &mut node_labels,
@@ -792,6 +780,7 @@
     // Set layout
     let layout = Layout::new()
         .title(format!(
+        .title(format!(
             "Read Assignment | {}",
             input_directory
                 .file_name()

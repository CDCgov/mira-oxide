use clap::{Parser, ValueEnum, builder::PossibleValue};
use std::{
    fmt,
    fs::OpenOptions,
    io::{BufWriter, Write},
    path::{Path, PathBuf},
};
use zoe::prelude::*;

use crate::utils::fastq_read::open_fastq_file;

#[derive(Debug, Parser)]
#[command(about = "Get relevant IRMA configuration and modules for the current experiment.")]
pub struct FindChemArgs {
    #[arg(short = 's', long)]
    /// Name of sample
    pub sample: String,

    #[arg(short = 'q', long)]
    /// Path to fastq file
    pub fastq: PathBuf,

    #[arg(short = 'e', long, ignore_case = true)]
    /// Experiment type
    pub experiment: Experiment,

    #[arg(short = 'p', long)]
    /// Path to working directory
    pub wd_path: PathBuf,

    #[arg(short = 'c', long)]
    /// Read counts
    pub read_count: usize,

    #[arg(short = 'i', long, ignore_case = true, default_value = "None")]
    /// Alternative IRMA config. To use Sensitive, Secondary, or UTR, the
    /// experiment type must be Flu-Illumina or Flu-ONT.
    pub irma_config: IRMAConfig,

    #[arg(short = 'g', long)]
    /// Custom irma config path
    pub irma_config_path: Option<PathBuf>,
}

impl FindChemArgs {
    /// Function for ensuring that specific IRMA configs are only used with the
    /// proper experiment. Secondary, Sensitive, and UTR must be matched with a
    /// Flu experiment.
    fn validate(&self) -> Result<(), String> {
        match self.irma_config {
            IRMAConfig::Sensitive | IRMAConfig::Secondary | IRMAConfig::UTR
                if self.experiment == Experiment::FluIllumina
                    || self.experiment == Experiment::FluONT =>
            {
                Ok(())
            }
            IRMAConfig::Custom | IRMAConfig::NoConfig => Ok(()),
            _ => Err(format!(
                "Invalid combination: {:?} cannot be used with {:?}",
                self.experiment, self.irma_config
            )),
        }
    }
}

#[derive(Debug, Clone, Copy, PartialEq)]
/// Enum for the possible experiment types, both Illumina and ONT
pub enum Experiment {
    FluIllumina,
    SC2WholeGenomeIllumina,
    RSVIllumina,
    FluONT,
    SC2SpikeOnlyONT,
    SC2WholeGenomeONT,
    RSVONT,
}

impl ValueEnum for Experiment {
    #[inline]
    fn value_variants<'a>() -> &'a [Self] {
        &[
            Self::FluIllumina,
            Self::SC2WholeGenomeIllumina,
            Self::RSVIllumina,
            Self::FluONT,
            Self::SC2SpikeOnlyONT,
            Self::SC2WholeGenomeONT,
            Self::RSVONT,
        ]
    }

    #[inline]
    /// Provides the literal strings for the users to input to get these enum
    /// variants
    fn to_possible_value(&self) -> Option<PossibleValue> {
        match self {
            Experiment::FluIllumina => {
                Some(PossibleValue::new("Flu-Illumina").alias("FluIllumina"))
            }
            Experiment::SC2WholeGenomeIllumina => Some(
                PossibleValue::new("SC2-Whole-Genome-Illumina").alias("SC2WholeGenomeIllumina"),
            ),
            Experiment::RSVIllumina => {
                Some(PossibleValue::new("RSV-Illumina").alias("RSVIllumina"))
            }
            Experiment::FluONT => Some(PossibleValue::new("Flu-ONT").alias("FluONT")),
            Experiment::SC2SpikeOnlyONT => {
                Some(PossibleValue::new("SC2-Spike-Only-ONT").alias("SC2SpikeOnlyONT"))
            }
            Experiment::SC2WholeGenomeONT => {
                Some(PossibleValue::new("SC2-Whole-Genome-ONT").alias("SC2WholeGenomeONT"))
            }
            Experiment::RSVONT => Some(PossibleValue::new("RSV-ONT").alias("RSVONT")),
        }
    }
}

impl Experiment {
    /// Selects the appropriate IRMA Module from the user provided experiment type
    fn get_module(self) -> IrmaModule {
        match self {
            Self::FluIllumina => IrmaModule::FLU,
            Self::RSVIllumina | Self::RSVONT => IrmaModule::RSV,
            Self::SC2WholeGenomeIllumina | Self::SC2WholeGenomeONT => IrmaModule::CoV,
            Self::FluONT => IrmaModule::FLUMinion,
            Self::SC2SpikeOnlyONT => IrmaModule::CoVsGene,
        }
    }
}

#[derive(Debug, Clone, Copy, PartialEq)]
pub enum IRMAConfig {
    Sensitive,
    Secondary,
    UTR,
    Custom,
    NoConfig,
}

impl ValueEnum for IRMAConfig {
    #[inline]
    fn value_variants<'a>() -> &'a [Self] {
        &[
            Self::Sensitive,
            Self::Secondary,
            Self::UTR,
            Self::Custom,
            Self::NoConfig,
        ]
    }

    #[inline]
    fn to_possible_value(&self) -> Option<PossibleValue> {
        match self {
            IRMAConfig::Sensitive => Some(PossibleValue::new("Sensitive")),
            IRMAConfig::Secondary => Some(PossibleValue::new("Secondary")),
            IRMAConfig::UTR => Some(PossibleValue::new("UTR")),
            IRMAConfig::Custom => Some(PossibleValue::new("Custom")),
            IRMAConfig::NoConfig => Some(PossibleValue::new("NoConfig").alias("None")),
        }
    }
}

/// Selects the correct config file based on experiment, custom config path, and
/// length of sequences
fn get_config_path(args: &FindChemArgs, seq_len: Option<usize>) -> String {
    if args.irma_config == IRMAConfig::Custom {
        return args
            .irma_config_path
            .as_ref()
            .expect("Custom IRMA config specified but no path to config file was provided")
            .to_str()
            .expect("Failed to convert IRMA config path to string")
            .to_string();
    }

    let path_extension = match (args.experiment, seq_len, args.irma_config) {
        (_, None, _) => return String::new(),
        (_, _, IRMAConfig::Sensitive) => "/bin/irma_config/FLU-sensitive.sh",
        (_, _, IRMAConfig::Secondary) => "/bin/irma_config/FLU-secondary.sh",
        (_, _, IRMAConfig::UTR) => "/bin/irma_config/FLU-utr.sh",
        (_, _, IRMAConfig::Custom) => unreachable!(),
        (Experiment::FluIllumina, Some(seq_len), IRMAConfig::NoConfig) => {
            if seq_len >= 145 {
                "/bin/irma_config/FLU.sh"
            } else {
                "/bin/irma_config/FLU-2x75.sh"
            }
        }
        (Experiment::SC2WholeGenomeIllumina, Some(seq_len), IRMAConfig::NoConfig) => {
            if seq_len > 80 {
                "/bin/irma_config/CoV.sh"
            } else {
                "/bin/irma_config/SC2-2x75.sh"
            }
        }
        (Experiment::RSVIllumina, Some(seq_len), IRMAConfig::NoConfig) => {
            if seq_len > 80 {
                "/bin/irma_config/RSV.sh"
            } else {
                "/bin/irma_config/RSV-2x75.sh"
            }
        }
        (Experiment::FluONT, _, IRMAConfig::NoConfig) => "/bin/irma_config/FLU-minion-container.sh",
        (Experiment::SC2SpikeOnlyONT, _, IRMAConfig::NoConfig) => {
            "/bin/irma_config/s-gene-container.sh"
        }
        (Experiment::SC2WholeGenomeONT, _, IRMAConfig::NoConfig) => {
            "/bin/irma_config/SC2-WGS-Nanopore.sh"
        }
        (Experiment::RSVONT, _, IRMAConfig::NoConfig) => "/bin/irma_config/RSV-Nanopore.sh",
    };

    let wd_path = args
        .wd_path
        .to_str()
        .expect("Failed to convert work directory path to string");
    format!("{wd_path}{path_extension}")
}

#[derive(Debug)]
pub enum IrmaModule {
    FLU,
    CoV,
    RSV,
    FLUMinion,
    CoVsGene,
}

impl fmt::Display for IrmaModule {
    fn fmt(&self, f: &mut fmt::Formatter) -> fmt::Result {
        match *self {
            IrmaModule::FLU => write!(f, "FLU"),
            IrmaModule::CoV => write!(f, "CoV"),
            IrmaModule::RSV => write!(f, "RSV"),
            IrmaModule::FLUMinion => write!(f, "FLU-minion"),
            IrmaModule::CoVsGene => write!(f, "CoV-s-gene"),
        }
    }
}

#[derive(Debug)]
pub struct ChemistryOutput {
    pub sample: String,
    pub irma_custom: String,
    pub subsample: usize,
    pub irma_module: IrmaModule,
}

impl fmt::Display for ChemistryOutput {
    fn fmt(&self, f: &mut fmt::Formatter) -> fmt::Result {
        write!(
            f,
            "{},{},{},{}",
            self.sample, self.irma_custom, self.subsample, self.irma_module
        )
    }
}

/// Averages the first five sequence lengths if possible. If the file has no
/// sequences, returns None
<<<<<<< HEAD
fn get_average_line_length(fastq: &PathBuf) -> Result<Option<usize>, std::io::Error> {
    let sample_size = 5;
    let file = File::open(fastq)?;
    let buf_reader = BufReader::new(file);
    let fastq_reader = FastQReader::new(buf_reader);
=======
fn get_average_line_length<P: AsRef<Path>>(fastq_path: P) -> Result<Option<usize>, std::io::Error> {
    const SAMPLE_SIZE: usize = 5;

    let fastq_reader = open_fastq_file(fastq_path)?;
>>>>>>> a00c558e

    let mut total_len = 0;
    let mut count = 0;

    for result in fastq_reader.take(SAMPLE_SIZE) {
        let record = result?;
        total_len += record.sequence.len();
        count += 1;
    }

    if count == 0 {
        Ok(None)
    } else {
        Ok(Some(total_len / count))
    }
}

/// Takes user input arguments and prepares them for output
fn parse_chemistry_args(args: &FindChemArgs) -> Result<ChemistryOutput, std::io::Error> {
    let line_length = get_average_line_length(&args.fastq)?;

    let irma_custom = get_config_path(args, line_length);
    let irma_module = args.experiment.get_module();
    let out = ChemistryOutput {
        sample: args.sample.clone(),
        irma_custom,
        subsample: args.read_count,
        irma_module,
    };
    Ok(out)
}

pub fn find_chemistry_process(args: &FindChemArgs) -> Result<(), std::io::Error> {
    //let args = CheckChemArgs::parse();
    // handle input validation to ensure valid combinations of
    if let Err(e) = args.validate() {
        eprintln!("Error: {e}");
        std::process::exit(1);
    }
    // parse the arguments into output format
    let output = parse_chemistry_args(args)?;
    let filename = format!("{}_chemistry.csv", args.sample);
    let headers = "sample_ID,irma_custom,subsample,irma_module";

    let mut writer = {
        let file = OpenOptions::new()
            .write(true)
            .create(true)
            .truncate(true)
            .open(filename)?;
        BufWriter::new(file)
    };
    writeln!(&mut writer, "{headers}")?;
    writeln!(&mut writer, "{output}")?;
    writer.flush()?;
    Ok(())
}<|MERGE_RESOLUTION|>--- conflicted
+++ resolved
@@ -259,18 +259,10 @@
 
 /// Averages the first five sequence lengths if possible. If the file has no
 /// sequences, returns None
-<<<<<<< HEAD
-fn get_average_line_length(fastq: &PathBuf) -> Result<Option<usize>, std::io::Error> {
-    let sample_size = 5;
-    let file = File::open(fastq)?;
-    let buf_reader = BufReader::new(file);
-    let fastq_reader = FastQReader::new(buf_reader);
-=======
 fn get_average_line_length<P: AsRef<Path>>(fastq_path: P) -> Result<Option<usize>, std::io::Error> {
     const SAMPLE_SIZE: usize = 5;
 
     let fastq_reader = open_fastq_file(fastq_path)?;
->>>>>>> a00c558e
 
     let mut total_len = 0;
     let mut count = 0;

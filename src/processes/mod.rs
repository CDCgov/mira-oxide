--- conflicted
+++ resolved
@@ -2,9 +2,6 @@
 pub mod all_sample_nt_diffs;
 pub mod find_chemistry;
 pub mod plotter;
-<<<<<<< HEAD
 pub mod positions_of_interest;
-=======
 pub mod prepare_mira_reports;
->>>>>>> c913c6ba
 pub mod variants_of_interest;
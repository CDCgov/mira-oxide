--- conflicted
+++ resolved
@@ -73,46 +73,17 @@
               }))
         .collect::<Result<Vec<_>, _>>()
         .unwrap_or_die("Could not process other data.");
-<<<<<<< HEAD
 
     writeln!(
         &mut writer,
         "sequence_1{delim}sequence_2{delim}nt_sequence_1{delim}position{delim}nt_sequence_2"
     )
     .unwrap();
-=======
-    
-        writeln!(
-            &mut writer,
-            "sequence_1{delim}sequence_2{delim}nt_sequence_1{delim}position{delim}nt_sequence_2"
-        ).unwrap();
 
-        all_sequences.iter().for_each(|f| {
-            let name_1 = &f.name;
-            let seq1 = &f.sequence;
-            all_sequences.iter().for_each(|f| {
-                let name_2 = &f.name;
-                let seq2 = &f.sequence;
-                for (i, (nt1, nt2)) in seq1.iter().zip(seq2.iter()).enumerate() {
-                    if nt1 != nt2 {
-                        let nucleotide1 = char::from(*nt1);
-                        let nucleotide2 = char::from(*nt2);
-                        writeln!(
-                            &mut writer,
-                            "{name_1}{delim}{name_2}{delim}{nucleotide1}{delim}{i}{delim}{nucleotide2}"
-                        )
-                        .unwrap();
-                    }
-                }
-            });
-        });
-        
->>>>>>> a00c558e
-
-    for f in &all_sequences {
+    all_sequences.iter().for_each(|f| {
         let name_1 = &f.name;
         let seq1 = &f.sequence;
-        for f in &all_sequences {
+        all_sequences.iter().for_each(|f| {
             let name_2 = &f.name;
             let seq2 = &f.sequence;
             for (i, (nt1, nt2)) in seq1.iter().zip(seq2.iter()).enumerate() {
@@ -126,6 +97,6 @@
                     .unwrap();
                 }
             }
-        }
-    }
+        });
+    });
 }
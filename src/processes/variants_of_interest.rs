--- conflicted
+++ resolved
@@ -11,12 +11,7 @@
     path::PathBuf,
 };
 use zoe::{
-<<<<<<< HEAD
-    alignment::{ScalarProfile, sw::sw_scalar_alignment},
-    data::{ByteIndexMap, StdGeneticCode, WeightMatrix, nucleotides::GetCodons},
-=======
     data::{StdGeneticCode, nucleotides::GetCodons},
->>>>>>> a00c558e
     prelude::{Len, Nucleotides},
 };
 
@@ -149,11 +144,7 @@
         self.aa_ref = aa_1 as char;
         let hold_aa_mut = self.aa_mut.to_string();
 
-<<<<<<< HEAD
-        for muts_entry in muts_columns {
-=======
         for muts_entry in muts_columns.iter() {
->>>>>>> a00c558e
             // Check if the mutation matches the entry
             if subtype == muts_entry.subtype
                 && self.protein == muts_entry.protein
@@ -161,16 +152,10 @@
             {
                 // Use match for cleaner handling of `hold_aa_mut` cases
                 self.phenotypic_consequences = match hold_aa_mut.as_str() {
-<<<<<<< HEAD
-                    "~" => "partial amino acid".to_string(),
-                    "-" => "amino acid covered".to_string(),
-                    "." | "X" => "amino acid information missing".to_string(),
-=======
                     "." => "amino acid information missing".to_string(),
                     "~" => "partial amino acid".to_string(),
                     "-" => "amino acid covered".to_string(),
                     "X" => "amino acid information missing".to_string(),
->>>>>>> a00c558e
                     aa if aa == muts_entry.aa => muts_entry.description.clone(),
                     _ => String::new(),
                 };
@@ -183,10 +168,6 @@
     }
 }
 
-<<<<<<< HEAD
-fn create_reader(path: Option<&PathBuf>) -> std::io::Result<BufReader<Either<File, Stdin>>> {
-    let reader = if let Some(file_path) = path {
-=======
 impl<'a> Entry<'a> {
     // Helper function to compare two entries ignoring `ref_strain`
     fn is_same_except_ref_strain(&self, other: &Entry) -> bool {
@@ -205,7 +186,6 @@
 
 fn create_reader(path: Option<PathBuf>) -> std::io::Result<BufReader<Either<File, Stdin>>> {
     let reader = if let Some(ref file_path) = path {
->>>>>>> a00c558e
         let file = OpenOptions::new().read(true).open(file_path)?;
         BufReader::new(Either::Left(file))
     } else {
@@ -233,14 +213,6 @@
 
     Ok(columns)
 }
-<<<<<<< HEAD
-// to-do: perhaps refactor this into more manageable functions
-#[allow(clippy::too_many_lines)]
-pub fn variants_of_interest_process(args: VariantsArgs) -> Result<(), Box<dyn Error>> {
-    let delim = args.output_delimiter;
-
-    let muts_reader = create_reader(Some(&args.muts_file))?;
-=======
 
 pub fn extract_unique_samples(inputs: &Vec<DaisInput>) -> Vec<SampleSubtpyes> {
     let mut unique_sample_ids = HashSet::new();
@@ -372,7 +344,6 @@
     let delim = args.output_delimiter;
 
     let muts_reader = create_reader(Some(args.muts_file))?;
->>>>>>> a00c558e
     let muts_interest: Vec<MutsOfInterestInput> = read_tsv(muts_reader, false)?;
 
     let dais_reader = create_reader(Some(&args.input_file))?;
@@ -392,13 +363,6 @@
         BufWriter::new(Either::Right(stdout()))
     };
 
-<<<<<<< HEAD
-    writeln!(
-        &mut writer,
-        "sample, reference_strain,gisaid_accession,ctype,dais_reference,protein,sample_codon,reference_codon,aa_mutation,phenotypic_consequence",
-    )?;
-
-=======
     // Write the header
     writeln!(
         &mut writer,
@@ -407,7 +371,6 @@
 
     let mut mutations_vec: Vec<Entry> = Vec::new();
 
->>>>>>> a00c558e
     for dais_entry in &dais {
         for ref_entry in &refs {
             if dais_entry.ctype == ref_entry.ctype
@@ -466,34 +429,7 @@
                                 query_aa,
                                 &muts_interest,
                             ) {
-<<<<<<< HEAD
-                                let Entry {
-                                    sample_id,
-                                    ref_strain,
-                                    gisaid_accession,
-                                    subtype,
-                                    dais_ref,
-                                    protein,
-                                    ref_codon,
-                                    mut_codon,
-                                    aa_ref,
-                                    aa_position,
-                                    aa_mut,
-                                    phenotypic_consequences,
-                                } = &entry;
-                                let d = &delim;
-
-                                writeln!(
-                                    &mut writer,
-                                    "{sample_id}{d}{ref_strain}{d}{gisaid_accession}{d}\
-                                        {subtype}{d}{dais_ref}{d}{protein}{d}\
-                                        {ref_codon}{d}{mut_codon}{d}\
-                                        {aa_ref}:{aa_position}:{aa_mut}{d}\
-                                        {phenotypic_consequences}",
-                                )?;
-=======
                                 mutations_vec.push(entry.clone()); // Save the entry to mutations_vec
->>>>>>> a00c558e
                             }
                         }
                     }
@@ -516,34 +452,7 @@
                             partial_codon,
                             &muts_interest,
                         ) {
-<<<<<<< HEAD
-                            let Entry {
-                                sample_id,
-                                ref_strain,
-                                gisaid_accession,
-                                subtype,
-                                dais_ref,
-                                protein,
-                                ref_codon,
-                                mut_codon,
-                                aa_ref,
-                                aa_position,
-                                aa_mut,
-                                phenotypic_consequences,
-                            } = &entry;
-                            let d = &delim;
-
-                            writeln!(
-                                &mut writer,
-                                "{sample_id}{d}{ref_strain}{d}{gisaid_accession}{d}\
-                                    {subtype}{d}{dais_ref}{d}{protein}{d}\
-                                    {ref_codon}{d}{mut_codon}{d}\
-                                    {aa_ref}:{aa_position}:{aa_mut}{d}\
-                                    {phenotypic_consequences}",
-                            )?;
-=======
                             mutations_vec.push(entry.clone()); // Save the entry to mutations_vec
->>>>>>> a00c558e
                         }
                     }
                 } else {
@@ -602,34 +511,7 @@
                                 query_aa,
                                 &muts_interest,
                             ) {
-<<<<<<< HEAD
-                                let Entry {
-                                    sample_id,
-                                    ref_strain,
-                                    gisaid_accession,
-                                    subtype,
-                                    dais_ref,
-                                    protein,
-                                    ref_codon,
-                                    mut_codon,
-                                    aa_ref,
-                                    aa_position,
-                                    aa_mut,
-                                    phenotypic_consequences,
-                                } = &entry;
-                                let d = &delim;
-
-                                writeln!(
-                                    &mut writer,
-                                    "{sample_id}{d}{ref_strain}{d}{gisaid_accession}{d}\
-                                        {subtype}{d}{dais_ref}{d}{protein}{d}\
-                                        {ref_codon}{d}{mut_codon}{d}\
-                                        {aa_ref}:{aa_position}:{aa_mut}{d}\
-                                        {phenotypic_consequences}",
-                                )?;
-=======
                                 mutations_vec.push(entry.clone()); // Save the entry to mutations_vec
->>>>>>> a00c558e
                             }
                         }
                     }
@@ -651,34 +533,7 @@
                             partial_codon,
                             &muts_interest,
                         ) {
-<<<<<<< HEAD
-                            let Entry {
-                                sample_id,
-                                ref_strain,
-                                gisaid_accession,
-                                subtype,
-                                dais_ref,
-                                protein,
-                                ref_codon,
-                                mut_codon,
-                                aa_ref,
-                                aa_position,
-                                aa_mut,
-                                phenotypic_consequences,
-                            } = &entry;
-                            let d = &delim;
-
-                            writeln!(
-                                &mut writer,
-                                "{sample_id}{d}{ref_strain}{d}{gisaid_accession}{d}\
-                                        {subtype}{d}{dais_ref}{d}{protein}{d}\
-                                        {ref_codon}{d}{mut_codon}{d}\
-                                        {aa_ref}:{aa_position}:{aa_mut}{d}\
-                                        {phenotypic_consequences}",
-                            )?;
-=======
                             mutations_vec.push(entry.clone()); // Save the entry to mutations_vec
->>>>>>> a00c558e
                         }
                     }
                 }

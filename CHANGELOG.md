--- conflicted
+++ resolved
@@ -14,12 +14,8 @@
 - [PR #40](https://github.com/CDCgov/mira-oxide/pull/40) - Added `prepare_mira_reports.rs` to proccesses and supporting files to src/io, src/utils and src/constants. Made to replace prepareIRMAjson.py, irma2pandas.py, dais2pandas.py and parquet_maker.py within MIRA-NF.
 - [PR #52](https://github.com/CDCgov/mira-oxide/pull/52) - Added additional logic to `prepare_mira_reports.rs` to replace static_reports.py within MIRA-NF
 
-<<<<<<< HEAD
 ### `Fixed`
 - [PR #53](https://github.com/CDCgov/mira-oxide/pull/53) - Fix github trigger to run upon tagging. Not merging from dev.
-
-=======
->>>>>>> 9456b74f
 
 ## [1.1.3] - 2025-11-26
 

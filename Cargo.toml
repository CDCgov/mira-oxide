[workspace]

members = [
<<<<<<< HEAD
    "mutations_of_interest_table"
=======
    "mutations_of_interest_table", "plots",
>>>>>>> b6772611
]

[workspace.dependencies]
clap = { version = "4", features = ["derive"] }
either = "1"
serde = { version = "1.0.219", features = ["derive"] }

zoe = { git = "https://github.com/CDCgov/zoe.git", tag = "v0.0.18", default-features = false, features = [
    "multiversion",
] }<|MERGE_RESOLUTION|>--- conflicted
+++ resolved
@@ -1,11 +1,7 @@
 [workspace]
 
 members = [
-<<<<<<< HEAD
-    "mutations_of_interest_table"
-=======
     "mutations_of_interest_table", "plots",
->>>>>>> b6772611
 ]
 
 [workspace.dependencies]

--- conflicted
+++ resolved
@@ -10,22 +10,12 @@
 clap = { version = "4", features = ["derive"] }
 csv = "1.3.1"
 either = "1"
-<<<<<<< HEAD
 glob = "0.3.2"
 ordered-float = "5.0.0"
 plotly = "0.13.5"
 serde = { version = "1.0.219", features = ["derive"] }
 serde_json = "1.0"
 serde_yaml_ng = "0.10.0"
-=======
-flate2 = "1.1.2"
-serde = { version = "1.0.219", features = ["derive"] }
-serde_yaml = "0.9"
-glob = "0.3.2"
-ordered-float = "5.0.0"
-plotly = "0.13.5"
-
->>>>>>> a00c558e
 zoe = { version = "0.0.21", default-features = false, features = [
     "multiversion",
 ] }

--- conflicted
+++ resolved
@@ -1,17 +1,10 @@
 [package]
 name = "mira-oxide"
-version = "1.1.1"
+version = "1.1.2"
 edition = "2024"
 description = "A set of rusty tools for use in MIRA"
 
-<<<<<<< HEAD
-members = [ "all_sample_hamming_dist", "all_sample_nt_diffs",
-    "variants_of_interest_table", "plots", "check_chemistry", "di_stats"]
-
-[workspace.dependencies]
-=======
 [dependencies]
->>>>>>> 632f485a
 clap = { version = "4", features = ["derive"] }
 csv = "1.3.1"
 either = "1"
